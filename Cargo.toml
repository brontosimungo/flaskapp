--- conflicted
+++ resolved
@@ -32,13 +32,9 @@
 bytes = { version = "1.10.1" }
 hyper = { version = "0.14", features = ["full"] }
 rustls = "0.23"
-<<<<<<< HEAD
 quiver = { git = "https://github.com/swpsco/quiver.git", rev = "11c1e579436879bb249b543f73a1a616aae86637" }
-=======
-quiver = { git = "https://github.com/swpsco/quiver.git", rev = "c8558cb5855c09cd6847709f179bbfcb7b51ec5e" }
 reqwest = { version = "0.11", default-features = false, features = ["json","rustls-tls"] }
 directories = "5.0"
->>>>>>> d9f79a8f
 
 # nockchain
 nockchain = { git = "https://github.com/swpsco/nockchain.git", rev = "1e33ba9626e27b11bf1fdb2b5ea4e36cec0fc914", package = "nockchain" }
